﻿<Project Sdk="Microsoft.NET.Sdk">

  <PropertyGroup>
<<<<<<< HEAD
    <Description>
      ASP.NET Core MVC view rendering features. Contains common types used in most MVC applications as well as view rendering features such as view engines, views, view components, and HTML helpers.
      Commonly used types:
      Microsoft.AspNetCore.Mvc.Controller
      Microsoft.AspNetCore.Mvc.ValidateAntiForgeryTokenAttribute
      Microsoft.AspNetCore.Mvc.ViewComponent
    </Description>
    <TargetFramework>netcoreapp3.0</TargetFramework>
=======
    <Description>ASP.NET Core MVC view rendering features. Contains common types used in most MVC applications as well as view rendering features such as view engines, views, view components, and HTML helpers.
Commonly used types:
Microsoft.AspNetCore.Mvc.Controller
Microsoft.AspNetCore.Mvc.ValidateAntiForgeryTokenAttribute
Microsoft.AspNetCore.Mvc.ViewComponent</Description>
    <TargetFramework>$(DefaultNetCoreTargetFramework)</TargetFramework>
>>>>>>> bcdc9b08
    <NoWarn>$(NoWarn);CS1591</NoWarn>
    <AllowUnsafeBlocks>true</AllowUnsafeBlocks>
    <GenerateDocumentationFile>true</GenerateDocumentationFile>
    <PackageTags>aspnetcore;aspnetcoremvc</PackageTags>
    <IsAspNetCoreApp>true</IsAspNetCoreApp>
  </PropertyGroup>

  <ItemGroup>
    <Reference Include="Microsoft.AspNetCore.Mvc.Core" />
    <Reference Include="Microsoft.AspNetCore.Mvc.DataAnnotations" />
    <Reference Include="Microsoft.AspNetCore.DataProtection.Extensions" />

    <Reference Include="Microsoft.AspNetCore.Antiforgery" />
    <Reference Include="Microsoft.AspNetCore.Diagnostics.Abstractions" />
    <Reference Include="Microsoft.AspNetCore.Html.Abstractions" />
    <Reference Include="Microsoft.Extensions.WebEncoders" />
    <Reference Include="Microsoft.AspNetCore.Components.Authorization" />
    <Reference Include="Microsoft.AspNetCore.Components.Web" />
  </ItemGroup>

  <ItemGroup>
    <Compile Include="$(RepoRoot)src\Shared\Components\ServerComponentSerializationSettings.cs" />
    <Compile Include="$(RepoRoot)src\Shared\Components\ServerComponentMarker.cs" />
    <Compile Include="$(RepoRoot)src\Shared\Components\ServerComponent.cs" />
  </ItemGroup>

</Project><|MERGE_RESOLUTION|>--- conflicted
+++ resolved
@@ -1,7 +1,6 @@
 ﻿<Project Sdk="Microsoft.NET.Sdk">
 
   <PropertyGroup>
-<<<<<<< HEAD
     <Description>
       ASP.NET Core MVC view rendering features. Contains common types used in most MVC applications as well as view rendering features such as view engines, views, view components, and HTML helpers.
       Commonly used types:
@@ -9,15 +8,7 @@
       Microsoft.AspNetCore.Mvc.ValidateAntiForgeryTokenAttribute
       Microsoft.AspNetCore.Mvc.ViewComponent
     </Description>
-    <TargetFramework>netcoreapp3.0</TargetFramework>
-=======
-    <Description>ASP.NET Core MVC view rendering features. Contains common types used in most MVC applications as well as view rendering features such as view engines, views, view components, and HTML helpers.
-Commonly used types:
-Microsoft.AspNetCore.Mvc.Controller
-Microsoft.AspNetCore.Mvc.ValidateAntiForgeryTokenAttribute
-Microsoft.AspNetCore.Mvc.ViewComponent</Description>
     <TargetFramework>$(DefaultNetCoreTargetFramework)</TargetFramework>
->>>>>>> bcdc9b08
     <NoWarn>$(NoWarn);CS1591</NoWarn>
     <AllowUnsafeBlocks>true</AllowUnsafeBlocks>
     <GenerateDocumentationFile>true</GenerateDocumentationFile>
