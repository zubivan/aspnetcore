﻿<Project Sdk="Microsoft.NET.Sdk.Web">

  <PropertyGroup>
    <TargetFramework>$(DefaultNetCoreTargetFramework)</TargetFramework>
    <CompileUsingReferenceAssemblies>false</CompileUsingReferenceAssemblies>
  </PropertyGroup>

<<<<<<< HEAD
   <ItemGroup>
    <Reference Include="Microsoft.AspNetCore" />
=======
  <ItemGroup>
>>>>>>> 0394a452
    <Reference Include="Microsoft.AspNetCore.Authentication.Cookies" />
    <Reference Include="Microsoft.AspNetCore.Components.WebAssembly.Server" />
    <Reference Include="Microsoft.AspNetCore.Components.Server" />
    <Reference Include="Microsoft.AspNetCore.Cors" />
    <Reference Include="Microsoft.AspNetCore.Mvc" />
    <Reference Include="Microsoft.AspNetCore.Mvc.NewtonsoftJson" />
    <Reference Include="Microsoft.AspNetCore.Mvc.ViewFeatures" />
    <Reference Include="Microsoft.AspNetCore.Testing" />
    <Reference Include="Microsoft.Extensions.Hosting" />
  </ItemGroup>

  <ItemGroup>
    <ProjectReference Include="..\..\..\WebAssembly\DevServer\src\Microsoft.AspNetCore.Components.WebAssembly.DevServer.csproj" />
    <ProjectReference Include="..\BasicTestApp\BasicTestApp.csproj" />
  </ItemGroup>

  <ItemGroup>
    <AssemblyAttribute Include="System.Reflection.AssemblyMetadataAttribute">
      <_Parameter1>Microsoft.AspNetCore.Testing.BasicTestApp.ContentRoot</_Parameter1>
      <_Parameter2>$([MSBuild]::NormalizeDirectory('$([System.IO.Path]::GetFullPath('$(MSBuildThisFileDirectory)..\BasicTestApp'))'))</_Parameter2>
    </AssemblyAttribute>
  </ItemGroup>

  <Target Name="CopyClientAssetsForTest" BeforeTargets="Build"
          Inputs="..\BasicTestApp\wwwroot\js\jsinteroptests.js;
                  ..\BasicTestApp\wwwroot\NotAComponent.html;
                  ..\BasicTestApp\wwwroot\style.css"
          Outputs="wwwroot\js\jsinteroptests.js;
                   wwwroot\NotAComponent.html;
                   wwwroot\style.css">

    <MakeDir Directories="wwwroot" />

    <Copy SourceFiles="..\BasicTestApp\wwwroot\js\jsinteroptests.js;..\BasicTestApp\wwwroot\NotAComponent.html;..\BasicTestApp\wwwroot\style.css"
          DestinationFiles="wwwroot\js\jsinteroptests.js;wwwroot\NotAComponent.html;wwwroot\style.css" />
  </Target>
</Project><|MERGE_RESOLUTION|>--- conflicted
+++ resolved
@@ -5,21 +5,20 @@
     <CompileUsingReferenceAssemblies>false</CompileUsingReferenceAssemblies>
   </PropertyGroup>
 
-<<<<<<< HEAD
    <ItemGroup>
     <Reference Include="Microsoft.AspNetCore" />
-=======
-  <ItemGroup>
->>>>>>> 0394a452
     <Reference Include="Microsoft.AspNetCore.Authentication.Cookies" />
     <Reference Include="Microsoft.AspNetCore.Components.WebAssembly.Server" />
     <Reference Include="Microsoft.AspNetCore.Components.Server" />
     <Reference Include="Microsoft.AspNetCore.Cors" />
     <Reference Include="Microsoft.AspNetCore.Mvc" />
+    <Reference Include="Microsoft.AspNetCore.Components.Server" />
+    <Reference Include="Microsoft.AspNetCore.Cors" />
+    <Reference Include="Microsoft.AspNetCore.Mvc" />
     <Reference Include="Microsoft.AspNetCore.Mvc.NewtonsoftJson" />
     <Reference Include="Microsoft.AspNetCore.Mvc.ViewFeatures" />
-    <Reference Include="Microsoft.AspNetCore.Testing" />
     <Reference Include="Microsoft.Extensions.Hosting" />
+    <Reference Include="Microsoft.Extensions.Logging.Testing" />
   </ItemGroup>
 
   <ItemGroup>
